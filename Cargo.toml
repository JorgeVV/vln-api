[workspace]
members = [
	"plugins/blockchain",
	"plugins/wallet",
	"plugins/transfers",
<<<<<<< HEAD
	"plugins/html_renderer",
=======
	"plugins/capture_url",
>>>>>>> 197f1d39
	"utils",
]<|MERGE_RESOLUTION|>--- conflicted
+++ resolved
@@ -3,10 +3,7 @@
 	"plugins/blockchain",
 	"plugins/wallet",
 	"plugins/transfers",
-<<<<<<< HEAD
+	"plugins/capture_url",
 	"plugins/html_renderer",
-=======
-	"plugins/capture_url",
->>>>>>> 197f1d39
 	"utils",
 ]