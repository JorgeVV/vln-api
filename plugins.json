<<<<<<< HEAD
[
	{"type":"native","name":"blockchain", "prefix": "_vln"},
	{"type":"native","name":"wallet"},
	{"type":"native","name":"transfers"},
    {"type":"native","name":"capture_url"},
  	{"type":"native","name":"html_renderer"}
]
=======
{
	"plugins": [
		{"type":"native", "name":"blockchain", "prefix": "_vln"},
		{"type":"native", "name":"wallet"},
		{"type":"native", "name":"transfers"},
		{"type":"native", "name":"capture_url"}
	]
}
>>>>>>> ba70133f
<|MERGE_RESOLUTION|>--- conflicted
+++ resolved
@@ -1,18 +1,9 @@
-<<<<<<< HEAD
-[
-	{"type":"native","name":"blockchain", "prefix": "_vln"},
-	{"type":"native","name":"wallet"},
-	{"type":"native","name":"transfers"},
-    {"type":"native","name":"capture_url"},
-  	{"type":"native","name":"html_renderer"}
-]
-=======
 {
 	"plugins": [
 		{"type":"native", "name":"blockchain", "prefix": "_vln"},
 		{"type":"native", "name":"wallet"},
 		{"type":"native", "name":"transfers"},
-		{"type":"native", "name":"capture_url"}
+		{"type":"native", "name":"capture_url"},
+  	{"type":"native","name":"html_renderer"}
 	]
-}
->>>>>>> ba70133f
+}